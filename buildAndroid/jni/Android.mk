<<<<<<< HEAD
# Copyright 2015 The Android Open Source Project
# Copyright (C) 2015 Valve Corporation

# Licensed under the Apache License, Version 2.0 (the "License");
# you may not use this file except in compliance with the License.
# You may obtain a copy of the License at

#      http://www.apache.org/licenses/LICENSE-2.0

# Unless required by applicable law or agreed to in writing, software
# distributed under the License is distributed on an "AS IS" BASIS,
# WITHOUT WARRANTIES OR CONDITIONS OF ANY KIND, either express or implied.
# See the License for the specific language governing permissions and
# limitations under the License.

LOCAL_PATH := $(abspath $(call my-dir))
MY_PATH := $(LOCAL_PATH)
SRC_DIR := $(LOCAL_PATH)/../../

include $(CLEAR_VARS)
LOCAL_MODULE := layer_utils
LOCAL_SRC_FILES += $(SRC_DIR)/layers/vk_layer_config.cpp
LOCAL_SRC_FILES += $(SRC_DIR)/layers/vk_layer_extension_utils.cpp
LOCAL_SRC_FILES += $(SRC_DIR)/layers/vk_layer_utils.cpp
LOCAL_C_INCLUDES += $(SRC_DIR)/include
LOCAL_CPPFLAGS += -DVK_USE_PLATFORM_ANDROID_KHR
include $(BUILD_STATIC_LIBRARY)

include $(CLEAR_VARS)
LOCAL_MODULE := VkLayer_basic
LOCAL_SRC_FILES += $(SRC_DIR)/layers/basic.cpp
LOCAL_SRC_FILES += $(SRC_DIR)/layers/vk_layer_table.cpp
LOCAL_C_INCLUDES += $(SRC_DIR)/include \
                    $(SRC_DIR)/buildAndroid/generated
LOCAL_STATIC_LIBRARIES += layer_utils
LOCAL_CPPFLAGS += -DVK_USE_PLATFORM_ANDROID_KHR
LOCAL_LDLIBS    := -llog
include $(BUILD_SHARED_LIBRARY)

include $(CLEAR_VARS)
LOCAL_MODULE := VkLayer_draw_state
LOCAL_SRC_FILES += $(SRC_DIR)/layers/draw_state.cpp
LOCAL_SRC_FILES += $(SRC_DIR)/layers/vk_layer_table.cpp
LOCAL_C_INCLUDES += $(SRC_DIR)/include \
                    $(SRC_DIR)/buildAndroid/generated \
                    $(SRC_DIR)/loader \
                    $(SRC_DIR)/../glslang/SPIRV
LOCAL_STATIC_LIBRARIES += layer_utils
LOCAL_CPPFLAGS += -DVK_USE_PLATFORM_ANDROID_KHR
LOCAL_LDLIBS    := -llog
include $(BUILD_SHARED_LIBRARY)

include $(CLEAR_VARS)
LOCAL_MODULE := VkLayer_mem_tracker
LOCAL_SRC_FILES += $(SRC_DIR)/layers/mem_tracker.cpp
LOCAL_SRC_FILES += $(SRC_DIR)/layers/vk_layer_table.cpp
LOCAL_C_INCLUDES += $(SRC_DIR)/include \
                    $(SRC_DIR)/buildAndroid/generated \
                    $(SRC_DIR)/loader
LOCAL_STATIC_LIBRARIES += layer_utils
LOCAL_CPPFLAGS += -DVK_USE_PLATFORM_ANDROID_KHR
LOCAL_LDLIBS    := -llog
include $(BUILD_SHARED_LIBRARY)

include $(CLEAR_VARS)
LOCAL_MODULE := VkLayer_device_limits
LOCAL_SRC_FILES += $(SRC_DIR)/layers/device_limits.cpp
LOCAL_SRC_FILES += $(SRC_DIR)/layers/vk_layer_table.cpp
LOCAL_C_INCLUDES += $(SRC_DIR)/include \
                    $(SRC_DIR)/buildAndroid/generated \
                    $(SRC_DIR)/loader
LOCAL_STATIC_LIBRARIES += layer_utils
LOCAL_CPPFLAGS += -DVK_USE_PLATFORM_ANDROID_KHR
LOCAL_LDLIBS    := -llog
include $(BUILD_SHARED_LIBRARY)

include $(CLEAR_VARS)
LOCAL_MODULE := VkLayer_image
LOCAL_SRC_FILES += $(SRC_DIR)/layers/image.cpp
LOCAL_SRC_FILES += $(SRC_DIR)/layers/vk_layer_table.cpp
LOCAL_C_INCLUDES += $(SRC_DIR)/include \
                    $(SRC_DIR)/buildAndroid/generated \
                    $(SRC_DIR)/loader
LOCAL_STATIC_LIBRARIES += layer_utils
LOCAL_CPPFLAGS += -DVK_USE_PLATFORM_ANDROID_KHR
LOCAL_LDLIBS    := -llog
include $(BUILD_SHARED_LIBRARY)

include $(CLEAR_VARS)
LOCAL_MODULE := VkLayer_param_checker
LOCAL_SRC_FILES += $(SRC_DIR)/layers/param_checker.cpp
LOCAL_SRC_FILES += $(SRC_DIR)/layers/vk_layer_table.cpp
LOCAL_C_INCLUDES += $(SRC_DIR)/include \
                    $(SRC_DIR)/buildAndroid/generated \
                    $(SRC_DIR)/layers \
                    $(SRC_DIR)/loader
LOCAL_STATIC_LIBRARIES += layer_utils
LOCAL_CPPFLAGS += -DVK_USE_PLATFORM_ANDROID_KHR
LOCAL_LDLIBS    := -llog
include $(BUILD_SHARED_LIBRARY)

include $(CLEAR_VARS)
LOCAL_MODULE := VkLayer_generic
LOCAL_SRC_FILES += $(SRC_DIR)/buildAndroid/generated/generic_layer.cpp
LOCAL_SRC_FILES += $(SRC_DIR)/layers/vk_layer_table.cpp
LOCAL_C_INCLUDES += $(SRC_DIR)/include \
                    $(SRC_DIR)/layers \
                    $(SRC_DIR)/buildAndroid/generated \
                    $(SRC_DIR)/loader
LOCAL_STATIC_LIBRARIES += layer_utils
LOCAL_CPPFLAGS += -DVK_USE_PLATFORM_ANDROID_KHR
LOCAL_LDLIBS    := -llog
include $(BUILD_SHARED_LIBRARY)

include $(CLEAR_VARS)
LOCAL_MODULE := VkLayer_api_dump
LOCAL_SRC_FILES += $(SRC_DIR)/buildAndroid/generated/api_dump.cpp
LOCAL_SRC_FILES += $(SRC_DIR)/layers/vk_layer_table.cpp
LOCAL_C_INCLUDES += $(SRC_DIR)/include \
                    $(SRC_DIR)/layers \
                    $(SRC_DIR)/buildAndroid/generated \
                    $(SRC_DIR)/loader
LOCAL_STATIC_LIBRARIES += layer_utils
LOCAL_CPPFLAGS += -DVK_USE_PLATFORM_ANDROID_KHR
LOCAL_LDLIBS    := -llog
include $(BUILD_SHARED_LIBRARY)

include $(CLEAR_VARS)
LOCAL_MODULE := VkLayer_object_tracker
LOCAL_SRC_FILES += $(SRC_DIR)/buildAndroid/generated/object_tracker.cpp
LOCAL_SRC_FILES += $(SRC_DIR)/layers/vk_layer_table.cpp
LOCAL_C_INCLUDES += $(SRC_DIR)/include \
                    $(SRC_DIR)/layers \
                    $(SRC_DIR)/buildAndroid/generated \
                    $(SRC_DIR)/loader
LOCAL_STATIC_LIBRARIES += layer_utils
LOCAL_CPPFLAGS += -DVK_USE_PLATFORM_ANDROID_KHR
LOCAL_LDLIBS    := -llog
include $(BUILD_SHARED_LIBRARY)

include $(CLEAR_VARS)
LOCAL_MODULE := VkLayer_threading
LOCAL_SRC_FILES += $(SRC_DIR)/layers/threading.cpp
LOCAL_SRC_FILES += $(SRC_DIR)/layers/vk_layer_table.cpp
LOCAL_C_INCLUDES += $(SRC_DIR)/include \
                    $(SRC_DIR)/layers \
                    $(SRC_DIR)/buildAndroid/generated \
                    $(SRC_DIR)/loader
LOCAL_STATIC_LIBRARIES += layer_utils
LOCAL_CPPFLAGS += -DVK_USE_PLATFORM_ANDROID_KHR
LOCAL_LDLIBS    := -llog
include $(BUILD_SHARED_LIBRARY)

include $(CLEAR_VARS)
LOCAL_MODULE := VkLayer_unique_objects
LOCAL_SRC_FILES += $(SRC_DIR)/buildAndroid/generated/unique_objects.cpp
LOCAL_SRC_FILES += $(SRC_DIR)/buildAndroid/generated/vk_safe_struct.cpp
LOCAL_SRC_FILES += $(SRC_DIR)/layers/vk_layer_table.cpp
LOCAL_C_INCLUDES += $(SRC_DIR)/include \
                    $(SRC_DIR)/layers \
		    $(SRC_DIR)/buildAndroid/generated \
		    $(SRC_DIR)/loader
LOCAL_STATIC_LIBRARIES += layer_utils
LOCAL_CPPFLAGS += -DVK_USE_PLATFORM_ANDROID_KHR
LOCAL_LDLIBS    := -llog
include $(BUILD_SHARED_LIBRARY)

include $(CLEAR_VARS)
LOCAL_MODULE := VkLayer_swapchain
LOCAL_SRC_FILES += $(SRC_DIR)/layers/swapchain.cpp
LOCAL_SRC_FILES += $(SRC_DIR)/layers/vk_layer_table.cpp
LOCAL_C_INCLUDES += $(SRC_DIR)/include \
		    $(SRC_DIR)/buildAndroid/generated \
		    $(SRC_DIR)/loader
LOCAL_STATIC_LIBRARIES += layer_utils
LOCAL_CPPFLAGS += -DVK_USE_PLATFORM_ANDROID_KHR
LOCAL_LDLIBS    := -llog
include $(BUILD_SHARED_LIBRARY)

$(call import-module,third_party/googletest)
=======
# Copyright 2015 The Android Open Source Project
# Copyright (C) 2015 Valve Corporation

# Licensed under the Apache License, Version 2.0 (the "License");
# you may not use this file except in compliance with the License.
# You may obtain a copy of the License at

#      http://www.apache.org/licenses/LICENSE-2.0

# Unless required by applicable law or agreed to in writing, software
# distributed under the License is distributed on an "AS IS" BASIS,
# WITHOUT WARRANTIES OR CONDITIONS OF ANY KIND, either express or implied.
# See the License for the specific language governing permissions and
# limitations under the License.

LOCAL_PATH := $(abspath $(call my-dir))
MY_PATH := $(LOCAL_PATH)
SRC_DIR := $(LOCAL_PATH)/../../

include $(CLEAR_VARS)
LOCAL_MODULE := layer_utils
LOCAL_SRC_FILES += $(SRC_DIR)/layers/vk_layer_config.cpp
LOCAL_SRC_FILES += $(SRC_DIR)/layers/vk_layer_extension_utils.cpp
LOCAL_SRC_FILES += $(SRC_DIR)/layers/vk_layer_utils.cpp
LOCAL_C_INCLUDES += $(SRC_DIR)/include \
                    $(SRC_DIR)/loader
LOCAL_CPPFLAGS += -DVK_USE_PLATFORM_ANDROID_KHR
include $(BUILD_STATIC_LIBRARY)

include $(CLEAR_VARS)
LOCAL_MODULE := VkLayer_core_validation
LOCAL_SRC_FILES += $(SRC_DIR)/layers/core_validation.cpp
LOCAL_SRC_FILES += $(SRC_DIR)/layers/vk_layer_table.cpp
LOCAL_C_INCLUDES += $(SRC_DIR)/include \
                    $(SRC_DIR)/buildAndroid/generated \
                    $(SRC_DIR)/loader \
                    $(SRC_DIR)/../glslang
LOCAL_STATIC_LIBRARIES += layer_utils
LOCAL_CPPFLAGS += -DVK_USE_PLATFORM_ANDROID_KHR
LOCAL_LDLIBS    := -llog
include $(BUILD_SHARED_LIBRARY)

include $(CLEAR_VARS)
LOCAL_MODULE := VkLayer_device_limits
LOCAL_SRC_FILES += $(SRC_DIR)/layers/device_limits.cpp
LOCAL_SRC_FILES += $(SRC_DIR)/layers/vk_layer_table.cpp
LOCAL_C_INCLUDES += $(SRC_DIR)/include \
                    $(SRC_DIR)/buildAndroid/generated \
                    $(SRC_DIR)/loader
LOCAL_STATIC_LIBRARIES += layer_utils
LOCAL_CPPFLAGS += -DVK_USE_PLATFORM_ANDROID_KHR
LOCAL_LDLIBS    := -llog
include $(BUILD_SHARED_LIBRARY)

include $(CLEAR_VARS)
LOCAL_MODULE := VkLayer_image
LOCAL_SRC_FILES += $(SRC_DIR)/layers/image.cpp
LOCAL_SRC_FILES += $(SRC_DIR)/layers/vk_layer_table.cpp
LOCAL_C_INCLUDES += $(SRC_DIR)/include \
                    $(SRC_DIR)/buildAndroid/generated \
                    $(SRC_DIR)/loader
LOCAL_STATIC_LIBRARIES += layer_utils
LOCAL_CPPFLAGS += -DVK_USE_PLATFORM_ANDROID_KHR
LOCAL_LDLIBS    := -llog
include $(BUILD_SHARED_LIBRARY)

include $(CLEAR_VARS)
LOCAL_MODULE := VkLayer_parameter_validation
LOCAL_SRC_FILES += $(SRC_DIR)/layers/parameter_validation.cpp
LOCAL_SRC_FILES += $(SRC_DIR)/layers/vk_layer_table.cpp
LOCAL_C_INCLUDES += $(SRC_DIR)/include \
                    $(SRC_DIR)/buildAndroid/generated \
                    $(SRC_DIR)/layers \
                    $(SRC_DIR)/loader
LOCAL_STATIC_LIBRARIES += layer_utils
LOCAL_CPPFLAGS += -DVK_USE_PLATFORM_ANDROID_KHR
LOCAL_LDLIBS    := -llog
include $(BUILD_SHARED_LIBRARY)

include $(CLEAR_VARS)
LOCAL_MODULE := VkLayer_object_tracker
LOCAL_SRC_FILES += $(SRC_DIR)/buildAndroid/generated/object_tracker.cpp
LOCAL_SRC_FILES += $(SRC_DIR)/layers/vk_layer_table.cpp
LOCAL_C_INCLUDES += $(SRC_DIR)/include \
                    $(SRC_DIR)/layers \
                    $(SRC_DIR)/buildAndroid/generated \
                    $(SRC_DIR)/loader
LOCAL_STATIC_LIBRARIES += layer_utils
LOCAL_CPPFLAGS += -DVK_USE_PLATFORM_ANDROID_KHR
LOCAL_LDLIBS    := -llog
include $(BUILD_SHARED_LIBRARY)

include $(CLEAR_VARS)
LOCAL_MODULE := VkLayer_threading
LOCAL_SRC_FILES += $(SRC_DIR)/layers/threading.cpp
LOCAL_SRC_FILES += $(SRC_DIR)/layers/vk_layer_table.cpp
LOCAL_C_INCLUDES += $(SRC_DIR)/include \
                    $(SRC_DIR)/layers \
                    $(SRC_DIR)/buildAndroid/generated \
                    $(SRC_DIR)/loader
LOCAL_STATIC_LIBRARIES += layer_utils
LOCAL_CPPFLAGS += -DVK_USE_PLATFORM_ANDROID_KHR
LOCAL_LDLIBS    := -llog
include $(BUILD_SHARED_LIBRARY)

include $(CLEAR_VARS)
LOCAL_MODULE := VkLayer_unique_objects
LOCAL_SRC_FILES += $(SRC_DIR)/buildAndroid/generated/unique_objects.cpp
LOCAL_SRC_FILES += $(SRC_DIR)/buildAndroid/generated/vk_safe_struct.cpp
LOCAL_SRC_FILES += $(SRC_DIR)/layers/vk_layer_table.cpp
LOCAL_C_INCLUDES += $(SRC_DIR)/include \
                    $(SRC_DIR)/layers \
		    $(SRC_DIR)/buildAndroid/generated \
		    $(SRC_DIR)/loader
LOCAL_STATIC_LIBRARIES += layer_utils
LOCAL_CPPFLAGS += -DVK_USE_PLATFORM_ANDROID_KHR
LOCAL_LDLIBS    := -llog
include $(BUILD_SHARED_LIBRARY)

include $(CLEAR_VARS)
LOCAL_MODULE := VkLayer_swapchain
LOCAL_SRC_FILES += $(SRC_DIR)/layers/swapchain.cpp
LOCAL_SRC_FILES += $(SRC_DIR)/layers/vk_layer_table.cpp
LOCAL_C_INCLUDES += $(SRC_DIR)/include \
		    $(SRC_DIR)/buildAndroid/generated \
		    $(SRC_DIR)/loader
LOCAL_STATIC_LIBRARIES += layer_utils
LOCAL_CPPFLAGS += -DVK_USE_PLATFORM_ANDROID_KHR
LOCAL_LDLIBS    := -llog
include $(BUILD_SHARED_LIBRARY)

$(call import-module,third_party/googletest)
>>>>>>> 51820816
<|MERGE_RESOLUTION|>--- conflicted
+++ resolved
@@ -1,185 +1,3 @@
-<<<<<<< HEAD
-# Copyright 2015 The Android Open Source Project
-# Copyright (C) 2015 Valve Corporation
-
-# Licensed under the Apache License, Version 2.0 (the "License");
-# you may not use this file except in compliance with the License.
-# You may obtain a copy of the License at
-
-#      http://www.apache.org/licenses/LICENSE-2.0
-
-# Unless required by applicable law or agreed to in writing, software
-# distributed under the License is distributed on an "AS IS" BASIS,
-# WITHOUT WARRANTIES OR CONDITIONS OF ANY KIND, either express or implied.
-# See the License for the specific language governing permissions and
-# limitations under the License.
-
-LOCAL_PATH := $(abspath $(call my-dir))
-MY_PATH := $(LOCAL_PATH)
-SRC_DIR := $(LOCAL_PATH)/../../
-
-include $(CLEAR_VARS)
-LOCAL_MODULE := layer_utils
-LOCAL_SRC_FILES += $(SRC_DIR)/layers/vk_layer_config.cpp
-LOCAL_SRC_FILES += $(SRC_DIR)/layers/vk_layer_extension_utils.cpp
-LOCAL_SRC_FILES += $(SRC_DIR)/layers/vk_layer_utils.cpp
-LOCAL_C_INCLUDES += $(SRC_DIR)/include
-LOCAL_CPPFLAGS += -DVK_USE_PLATFORM_ANDROID_KHR
-include $(BUILD_STATIC_LIBRARY)
-
-include $(CLEAR_VARS)
-LOCAL_MODULE := VkLayer_basic
-LOCAL_SRC_FILES += $(SRC_DIR)/layers/basic.cpp
-LOCAL_SRC_FILES += $(SRC_DIR)/layers/vk_layer_table.cpp
-LOCAL_C_INCLUDES += $(SRC_DIR)/include \
-                    $(SRC_DIR)/buildAndroid/generated
-LOCAL_STATIC_LIBRARIES += layer_utils
-LOCAL_CPPFLAGS += -DVK_USE_PLATFORM_ANDROID_KHR
-LOCAL_LDLIBS    := -llog
-include $(BUILD_SHARED_LIBRARY)
-
-include $(CLEAR_VARS)
-LOCAL_MODULE := VkLayer_draw_state
-LOCAL_SRC_FILES += $(SRC_DIR)/layers/draw_state.cpp
-LOCAL_SRC_FILES += $(SRC_DIR)/layers/vk_layer_table.cpp
-LOCAL_C_INCLUDES += $(SRC_DIR)/include \
-                    $(SRC_DIR)/buildAndroid/generated \
-                    $(SRC_DIR)/loader \
-                    $(SRC_DIR)/../glslang/SPIRV
-LOCAL_STATIC_LIBRARIES += layer_utils
-LOCAL_CPPFLAGS += -DVK_USE_PLATFORM_ANDROID_KHR
-LOCAL_LDLIBS    := -llog
-include $(BUILD_SHARED_LIBRARY)
-
-include $(CLEAR_VARS)
-LOCAL_MODULE := VkLayer_mem_tracker
-LOCAL_SRC_FILES += $(SRC_DIR)/layers/mem_tracker.cpp
-LOCAL_SRC_FILES += $(SRC_DIR)/layers/vk_layer_table.cpp
-LOCAL_C_INCLUDES += $(SRC_DIR)/include \
-                    $(SRC_DIR)/buildAndroid/generated \
-                    $(SRC_DIR)/loader
-LOCAL_STATIC_LIBRARIES += layer_utils
-LOCAL_CPPFLAGS += -DVK_USE_PLATFORM_ANDROID_KHR
-LOCAL_LDLIBS    := -llog
-include $(BUILD_SHARED_LIBRARY)
-
-include $(CLEAR_VARS)
-LOCAL_MODULE := VkLayer_device_limits
-LOCAL_SRC_FILES += $(SRC_DIR)/layers/device_limits.cpp
-LOCAL_SRC_FILES += $(SRC_DIR)/layers/vk_layer_table.cpp
-LOCAL_C_INCLUDES += $(SRC_DIR)/include \
-                    $(SRC_DIR)/buildAndroid/generated \
-                    $(SRC_DIR)/loader
-LOCAL_STATIC_LIBRARIES += layer_utils
-LOCAL_CPPFLAGS += -DVK_USE_PLATFORM_ANDROID_KHR
-LOCAL_LDLIBS    := -llog
-include $(BUILD_SHARED_LIBRARY)
-
-include $(CLEAR_VARS)
-LOCAL_MODULE := VkLayer_image
-LOCAL_SRC_FILES += $(SRC_DIR)/layers/image.cpp
-LOCAL_SRC_FILES += $(SRC_DIR)/layers/vk_layer_table.cpp
-LOCAL_C_INCLUDES += $(SRC_DIR)/include \
-                    $(SRC_DIR)/buildAndroid/generated \
-                    $(SRC_DIR)/loader
-LOCAL_STATIC_LIBRARIES += layer_utils
-LOCAL_CPPFLAGS += -DVK_USE_PLATFORM_ANDROID_KHR
-LOCAL_LDLIBS    := -llog
-include $(BUILD_SHARED_LIBRARY)
-
-include $(CLEAR_VARS)
-LOCAL_MODULE := VkLayer_param_checker
-LOCAL_SRC_FILES += $(SRC_DIR)/layers/param_checker.cpp
-LOCAL_SRC_FILES += $(SRC_DIR)/layers/vk_layer_table.cpp
-LOCAL_C_INCLUDES += $(SRC_DIR)/include \
-                    $(SRC_DIR)/buildAndroid/generated \
-                    $(SRC_DIR)/layers \
-                    $(SRC_DIR)/loader
-LOCAL_STATIC_LIBRARIES += layer_utils
-LOCAL_CPPFLAGS += -DVK_USE_PLATFORM_ANDROID_KHR
-LOCAL_LDLIBS    := -llog
-include $(BUILD_SHARED_LIBRARY)
-
-include $(CLEAR_VARS)
-LOCAL_MODULE := VkLayer_generic
-LOCAL_SRC_FILES += $(SRC_DIR)/buildAndroid/generated/generic_layer.cpp
-LOCAL_SRC_FILES += $(SRC_DIR)/layers/vk_layer_table.cpp
-LOCAL_C_INCLUDES += $(SRC_DIR)/include \
-                    $(SRC_DIR)/layers \
-                    $(SRC_DIR)/buildAndroid/generated \
-                    $(SRC_DIR)/loader
-LOCAL_STATIC_LIBRARIES += layer_utils
-LOCAL_CPPFLAGS += -DVK_USE_PLATFORM_ANDROID_KHR
-LOCAL_LDLIBS    := -llog
-include $(BUILD_SHARED_LIBRARY)
-
-include $(CLEAR_VARS)
-LOCAL_MODULE := VkLayer_api_dump
-LOCAL_SRC_FILES += $(SRC_DIR)/buildAndroid/generated/api_dump.cpp
-LOCAL_SRC_FILES += $(SRC_DIR)/layers/vk_layer_table.cpp
-LOCAL_C_INCLUDES += $(SRC_DIR)/include \
-                    $(SRC_DIR)/layers \
-                    $(SRC_DIR)/buildAndroid/generated \
-                    $(SRC_DIR)/loader
-LOCAL_STATIC_LIBRARIES += layer_utils
-LOCAL_CPPFLAGS += -DVK_USE_PLATFORM_ANDROID_KHR
-LOCAL_LDLIBS    := -llog
-include $(BUILD_SHARED_LIBRARY)
-
-include $(CLEAR_VARS)
-LOCAL_MODULE := VkLayer_object_tracker
-LOCAL_SRC_FILES += $(SRC_DIR)/buildAndroid/generated/object_tracker.cpp
-LOCAL_SRC_FILES += $(SRC_DIR)/layers/vk_layer_table.cpp
-LOCAL_C_INCLUDES += $(SRC_DIR)/include \
-                    $(SRC_DIR)/layers \
-                    $(SRC_DIR)/buildAndroid/generated \
-                    $(SRC_DIR)/loader
-LOCAL_STATIC_LIBRARIES += layer_utils
-LOCAL_CPPFLAGS += -DVK_USE_PLATFORM_ANDROID_KHR
-LOCAL_LDLIBS    := -llog
-include $(BUILD_SHARED_LIBRARY)
-
-include $(CLEAR_VARS)
-LOCAL_MODULE := VkLayer_threading
-LOCAL_SRC_FILES += $(SRC_DIR)/layers/threading.cpp
-LOCAL_SRC_FILES += $(SRC_DIR)/layers/vk_layer_table.cpp
-LOCAL_C_INCLUDES += $(SRC_DIR)/include \
-                    $(SRC_DIR)/layers \
-                    $(SRC_DIR)/buildAndroid/generated \
-                    $(SRC_DIR)/loader
-LOCAL_STATIC_LIBRARIES += layer_utils
-LOCAL_CPPFLAGS += -DVK_USE_PLATFORM_ANDROID_KHR
-LOCAL_LDLIBS    := -llog
-include $(BUILD_SHARED_LIBRARY)
-
-include $(CLEAR_VARS)
-LOCAL_MODULE := VkLayer_unique_objects
-LOCAL_SRC_FILES += $(SRC_DIR)/buildAndroid/generated/unique_objects.cpp
-LOCAL_SRC_FILES += $(SRC_DIR)/buildAndroid/generated/vk_safe_struct.cpp
-LOCAL_SRC_FILES += $(SRC_DIR)/layers/vk_layer_table.cpp
-LOCAL_C_INCLUDES += $(SRC_DIR)/include \
-                    $(SRC_DIR)/layers \
-		    $(SRC_DIR)/buildAndroid/generated \
-		    $(SRC_DIR)/loader
-LOCAL_STATIC_LIBRARIES += layer_utils
-LOCAL_CPPFLAGS += -DVK_USE_PLATFORM_ANDROID_KHR
-LOCAL_LDLIBS    := -llog
-include $(BUILD_SHARED_LIBRARY)
-
-include $(CLEAR_VARS)
-LOCAL_MODULE := VkLayer_swapchain
-LOCAL_SRC_FILES += $(SRC_DIR)/layers/swapchain.cpp
-LOCAL_SRC_FILES += $(SRC_DIR)/layers/vk_layer_table.cpp
-LOCAL_C_INCLUDES += $(SRC_DIR)/include \
-		    $(SRC_DIR)/buildAndroid/generated \
-		    $(SRC_DIR)/loader
-LOCAL_STATIC_LIBRARIES += layer_utils
-LOCAL_CPPFLAGS += -DVK_USE_PLATFORM_ANDROID_KHR
-LOCAL_LDLIBS    := -llog
-include $(BUILD_SHARED_LIBRARY)
-
-$(call import-module,third_party/googletest)
-=======
 # Copyright 2015 The Android Open Source Project
 # Copyright (C) 2015 Valve Corporation
 
@@ -311,5 +129,4 @@
 LOCAL_LDLIBS    := -llog
 include $(BUILD_SHARED_LIBRARY)
 
-$(call import-module,third_party/googletest)
->>>>>>> 51820816
+$(call import-module,third_party/googletest)