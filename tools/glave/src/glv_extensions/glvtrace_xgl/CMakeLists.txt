cmake_minimum_required(VERSION 2.8)

project(glvtrace_xgl)

include("${SRC_DIR}/build_options.cmake")
set(CMAKE_RUNTIME_OUTPUT_DIRECTORY ${PROJECT_BINARY_DIR}/../../..)

include_directories(${CMAKE_CURRENT_SOURCE_DIR} ${CMAKE_CURRENT_BINARY_DIR} ${SRC_DIR}/../../../include)

file(MAKE_DIRECTORY ${CMAKE_CURRENT_SOURCE_DIR}/codegen)

add_custom_command(OUTPUT ${CMAKE_CURRENT_SOURCE_DIR}/codegen/glvtrace_xgl_xgl.h
                          ${CMAKE_CURRENT_SOURCE_DIR}/codegen/glvtrace_xgl_xgl.c
                          ${CMAKE_CURRENT_SOURCE_DIR}/codegen/glv_vk_packet_id.h
                          ${CMAKE_CURRENT_SOURCE_DIR}/codegen/glv_vk_vk_structs.h
                          ${CMAKE_CURRENT_SOURCE_DIR}/codegen/glvtrace_xgl_xglwsix11ext.h
                          ${CMAKE_CURRENT_SOURCE_DIR}/codegen/glvtrace_xgl_xglwsix11ext.c
                          ${CMAKE_CURRENT_SOURCE_DIR}/codegen/glv_vk_vkwsix11ext_structs.h
                          ${CMAKE_CURRENT_SOURCE_DIR}/codegen/glvtrace_xgl_xgldbg.h
                          ${CMAKE_CURRENT_SOURCE_DIR}/codegen/glvtrace_xgl_xgldbg.c
                          ${CMAKE_CURRENT_SOURCE_DIR}/codegen/glv_vk_vkdbg_structs.h
                          ${CMAKE_CURRENT_SOURCE_DIR}/codegen/xgl_struct_size_helper.h
<<<<<<< HEAD
=======
                          ${CMAKE_CURRENT_SOURCE_DIR}/codegen/xgl_struct_size_helper.c
>>>>>>> 0845c8d7
                          ${CMAKE_CURRENT_SOURCE_DIR}/codegen/xgl_enum_string_helper.h
        COMMAND ${PYTHON_CMD} ${SRC_DIR}/../scripts/vk_generate.py glave-trace-h > glvtrace_xgl_xgl.h
        COMMAND ${PYTHON_CMD} ${SRC_DIR}/../scripts/vk_generate.py glave-trace-c > glvtrace_xgl_xgl.c
        COMMAND ${PYTHON_CMD} ${SRC_DIR}/../scripts/vk_generate.py glave-packet-id > glv_vk_packet_id.h
        COMMAND ${PYTHON_CMD} ${SRC_DIR}/../scripts/vk_generate.py glave-core-structs > glv_vk_vk_structs.h
        COMMAND ${PYTHON_CMD} ${SRC_DIR}/../scripts/vk_generate.py glave-wsi-trace-h > glvtrace_xgl_xglwsix11ext.h
        COMMAND ${PYTHON_CMD} ${SRC_DIR}/../scripts/vk_generate.py glave-wsi-trace-c > glvtrace_xgl_xglwsix11ext.c
        COMMAND ${PYTHON_CMD} ${SRC_DIR}/../scripts/vk_generate.py glave-wsi-trace-structs > glv_vk_vkwsix11ext_structs.h
        COMMAND ${PYTHON_CMD} ${SRC_DIR}/../scripts/vk_generate.py glave-dbg-trace-h > glvtrace_xgl_xgldbg.h
        COMMAND ${PYTHON_CMD} ${SRC_DIR}/../scripts/vk_generate.py glave-dbg-trace-c > glvtrace_xgl_xgldbg.c
        COMMAND ${PYTHON_CMD} ${SRC_DIR}/../scripts/vk_generate.py glave-dbg-trace-structs > glv_vk_vkdbg_structs.h
        COMMAND ${PYTHON_CMD} ${SRC_DIR}/../../../xgl_helper.py --gen_struct_wrappers ${SRC_DIR}/../../../include/xgl.h --abs_out_dir ${CMAKE_CURRENT_SOURCE_DIR}/codegen
        COMMAND ${PYTHON_CMD} ${SRC_DIR}/../../../xgl_helper.py --gen_enum_string_helper ${SRC_DIR}/../../../include/xgl.h --abs_out_dir ${CMAKE_CURRENT_SOURCE_DIR}/codegen
                   DEPENDS ${SRC_DIR}/../../../xgl_helper.py
                           ${SRC_DIR}/../scripts/vk_generate.py
                   WORKING_DIRECTORY ${CMAKE_CURRENT_SOURCE_DIR}/codegen)

set(SRC_LIST
    ${SRC_LIST}
    glvtrace_xgl.c
<<<<<<< HEAD
=======
    glvtrace_xgl_trace.c
    codegen/xgl_struct_size_helper.c
>>>>>>> 0845c8d7
    codegen/glvtrace_xgl_xgl.c
    codegen/glvtrace_xgl_xgldbg.c
    codegen/glvtrace_xgl_xglwsix11ext.c
)

set_source_files_properties( ${SRC_LIST} PROPERTIES LANGUAGE C)

set (HDR_LIST
    codegen/glv_vk_packet_id.h
    codegen/glvtrace_xgl_xgl.h
    codegen/glv_vk_vk_structs.h
    codegen/glvtrace_xgl_xgldbg.h
    codegen/glv_vk_vkdbg_structs.h
    codegen/glvtrace_xgl_xglwsix11ext.h
    codegen/glv_vk_vkwsix11ext_structs.h
    codegen/xgl_struct_size_helper.h
    codegen/xgl_enum_string_helper.h
)

include_directories(
    codegen
    ${SRC_DIR}
    ${SRC_DIR}/glvcommon
    ${SRC_DIR}/glvtrace
    ${SRC_DIR}/thirdparty
)

add_library(${PROJECT_NAME} SHARED ${SRC_LIST} ${HDR_LIST})

if (${CMAKE_SYSTEM_NAME} MATCHES "Linux")
target_link_libraries(${PROJECT_NAME} 
    glvcommon
    ${CMAKE_CURRENT_BINARY_DIR}/../../../../../loader/libXGL.so
    -shared
    -ldl
)
endif()

if (${CMAKE_SYSTEM_NAME} MATCHES "Windows")
    set (CMAKE_C_FLAGS "${CMAKE_C_FLAGS} -DXGL_PROTOTYPES -DXCB_NVIDIA")
    set (CMAKE_CXX_FLAGS "${CMAKE_CXX_FLAGS} -DXGL_PROTOTYPES -DXCB_NVIDIA")
    set(PATH_TO_WIN_XGL ${CMAKE_CURRENT_BINARY_DIR}/../../../../../loader/${CMAKE_CFG_INTDIR})
    set(PATH_TO_MHOOK ${CMAKE_CURRENT_BINARY_DIR}/../../thirdparty/mhook/mhook-lib/${CMAKE_CFG_INTDIR})
    set(PATH_TO_DISASM ${CMAKE_CURRENT_BINARY_DIR}/../../thirdparty/mhook/disasm-lib/${CMAKE_CFG_INTDIR})
    set(OS_REPLAYER_LIBS
        ${PATH_TO_WIN_XGL}/XGL.lib
        ${PATH_TO_MHOOK}/mhook.lib
        ${PATH_TO_DISASM}/disasm.lib
        xcb_nvidia
    )
    target_link_libraries(${PROJECT_NAME} 
        glvcommon
	${OS_REPLAYER_LIBS}
    )
endif()

build_options_finalize()

set_target_properties(glvtrace_xgl PROPERTIES LINKER_LANGUAGE C)<|MERGE_RESOLUTION|>--- conflicted
+++ resolved
@@ -20,10 +20,7 @@
                           ${CMAKE_CURRENT_SOURCE_DIR}/codegen/glvtrace_xgl_xgldbg.c
                           ${CMAKE_CURRENT_SOURCE_DIR}/codegen/glv_vk_vkdbg_structs.h
                           ${CMAKE_CURRENT_SOURCE_DIR}/codegen/xgl_struct_size_helper.h
-<<<<<<< HEAD
-=======
                           ${CMAKE_CURRENT_SOURCE_DIR}/codegen/xgl_struct_size_helper.c
->>>>>>> 0845c8d7
                           ${CMAKE_CURRENT_SOURCE_DIR}/codegen/xgl_enum_string_helper.h
         COMMAND ${PYTHON_CMD} ${SRC_DIR}/../scripts/vk_generate.py glave-trace-h > glvtrace_xgl_xgl.h
         COMMAND ${PYTHON_CMD} ${SRC_DIR}/../scripts/vk_generate.py glave-trace-c > glvtrace_xgl_xgl.c
@@ -44,11 +41,8 @@
 set(SRC_LIST
     ${SRC_LIST}
     glvtrace_xgl.c
-<<<<<<< HEAD
-=======
     glvtrace_xgl_trace.c
     codegen/xgl_struct_size_helper.c
->>>>>>> 0845c8d7
     codegen/glvtrace_xgl_xgl.c
     codegen/glvtrace_xgl_xgldbg.c
     codegen/glvtrace_xgl_xglwsix11ext.c
