# Build Configuration for Travis CI
# https://travis-ci.org

dist: trusty
sudo: required
language: cpp

matrix:
  # Show final status immediately if a test fails.
  fast_finish: true
  include:
    # Android build.
    - os: linux
      compiler: gcc
      env: VULKAN_BUILD_TARGET=ANDROID ANDROID_TARGET=android-23 ANDROID_ABI=armeabi-v7a
    # Android 64-bit build.
    - os: linux
      compiler: gcc
      env: VULKAN_BUILD_TARGET=ANDROID ANDROID_TARGET=android-23 ANDROID_ABI=arm64-v8a
    # Linux GCC debug build.
    - os: linux
      compiler: gcc
      env: VULKAN_BUILD_TARGET=LINUX
    # Linux clang debug build.
    - os: linux
      compiler: clang
      env: VULKAN_BUILD_TARGET=LINUX
    # Check for proper clang formatting in the pull request.
    - env: CHECK_FORMAT=ON

cache: ccache

# Use set -e so that the build fails when a command fails.
# The default action for Travis-CI is to continue running even if a command fails.
# See https://github.com/travis-ci/travis-ci/issues/1066.
# Use the YAML block scalar header (|) to allow easier multiline script coding.

before_install:
  - set -e
  # Install the appropriate Linux packages.
<<<<<<< HEAD
  - if [[ "$VULKAN_BUILD_TARGET" == "LINUX" ]]; then sudo apt-get -y install libxkbcommon-dev libwayland-dev libmirclient-dev libxrandr-dev libxcb-keysyms1 libxcb-keysyms1-dev libx11-xcb-dev; fi

=======
  - |
    if [[ "$VULKAN_BUILD_TARGET" == "LINUX" ]]; then
      sudo apt-get -qq update
      sudo apt-get -y install libxkbcommon-dev libwayland-dev libmirclient-dev libxrandr-dev libx11-xcb-dev
    fi
>>>>>>> f6838b24
  # Install the Android NDK.
  - |
    if [[ "$VULKAN_BUILD_TARGET" == "ANDROID" ]]; then
      export ARCH=`uname -m`
      wget http://dl.google.com/android/repository/android-ndk-r15c-linux-${ARCH}.zip
      unzip -u -q android-ndk-r15c-linux-${ARCH}.zip
      export ANDROID_NDK_HOME=`pwd`/android-ndk-r15c
      export JAVA_HOME="/usr/lib/jvm/java-8-oracle"
      export PATH="$ANDROID_NDK_HOME:$PATH"
    fi
  # Install the clang format diff tool, but only for pull requests.
  - |
    if [[ "$CHECK_FORMAT" == "ON" && "$TRAVIS_PULL_REQUEST" != "false" ]]; then
      curl -L http://llvm.org/svn/llvm-project/cfe/trunk/tools/clang-format/clang-format-diff.py -o scripts/clang-format-diff.py;
    fi
  # Misc setup
  - |
  - export core_count=$(nproc || echo 4) && echo core_count = $core_count
  - set +e

script:
  - set -e
  - |
    if [[ "$VULKAN_BUILD_TARGET" == "LINUX" ]]; then
      ./update_external_sources.sh
      cmake -H. -Bdbuild -DCMAKE_BUILD_TYPE=Debug
      make -C dbuild -j $core_count
      (cd dbuild/tests; ./vkvalidatelayerdoc.sh)
      export LD_LIBRARY_PATH=dbuild/loader:$LD_LIBRARY_PATH
      export VK_LAYER_PATH=dbuild/layers
      export VK_ICD_FILENAMES=dbuild/icd/VkICD_mock_icd.json
      dbuild/tests/vk_layer_validation_tests
      VK_DEVSIM_FILENAME=tests/device_profiles/adreno_540.json dbuild/tests/vk_layer_validation_tests --devsim
      VK_DEVSIM_FILENAME=tests/device_profiles/amd_radv_polaris10.json dbuild/tests/vk_layer_validation_tests --devsim
      VK_DEVSIM_FILENAME=tests/device_profiles/geforce_940m.json dbuild/tests/vk_layer_validation_tests --devsim
      VK_DEVSIM_FILENAME=tests/device_profiles/intel_hd_graphics_520_skylake_gt2.json dbuild/tests/vk_layer_validation_tests --devsim
      VK_DEVSIM_FILENAME=tests/device_profiles/mali-t760.json dbuild/tests/vk_layer_validation_tests --devsim
      VK_DEVSIM_FILENAME=tests/device_profiles/nvidia_tegra_x1.json dbuild/tests/vk_layer_validation_tests --devsim
      VK_DEVSIM_FILENAME=tests/device_profiles/powervr_rogue_ge8300.json dbuild/tests/vk_layer_validation_tests --devsim
    fi
  - |
    if [[ "$VULKAN_BUILD_TARGET" == "ANDROID" ]]; then
      pushd build-android
      ./update_external_sources_android.sh --abi $ANDROID_ABI --no-build
      ./android-generate.sh
      USE_CCACHE=1 NDK_CCACHE=ccache ndk-build APP_ABI=$ANDROID_ABI -j $core_count
      popd
    fi
  # Run the clang format check only for pull request builds because the
  # master branch is needed to do the git diff.
  - |
    if [[ "$CHECK_FORMAT" == "ON" ]]; then
      if [[ "$TRAVIS_PULL_REQUEST" != "false" ]]; then
        echo "Checking clang-format between TRAVIS_BRANCH=$TRAVIS_BRANCH and TRAVIS_PULL_REQUEST_BRANCH=$TRAVIS_PULL_REQUEST_BRANCH"
        ./scripts/check_code_format.sh
      else
        echo "Skipping clang-format check since this is not a pull request."
      fi
    fi
  - set +e

notifications:
  email:
    recipients:
      - karl@lunarg.com
      - arda@lunarg.com
      - cnorthrop@google.com
    on_success: change
    on_failure: always<|MERGE_RESOLUTION|>--- conflicted
+++ resolved
@@ -38,16 +38,11 @@
 before_install:
   - set -e
   # Install the appropriate Linux packages.
-<<<<<<< HEAD
-  - if [[ "$VULKAN_BUILD_TARGET" == "LINUX" ]]; then sudo apt-get -y install libxkbcommon-dev libwayland-dev libmirclient-dev libxrandr-dev libxcb-keysyms1 libxcb-keysyms1-dev libx11-xcb-dev; fi
-
-=======
   - |
     if [[ "$VULKAN_BUILD_TARGET" == "LINUX" ]]; then
       sudo apt-get -qq update
-      sudo apt-get -y install libxkbcommon-dev libwayland-dev libmirclient-dev libxrandr-dev libx11-xcb-dev
+      sudo apt-get -y install libxkbcommon-dev libwayland-dev libmirclient-dev libxrandr-dev libx11-xcb-dev libxcb-keysyms1 libxcb-keysyms1-dev
     fi
->>>>>>> f6838b24
   # Install the Android NDK.
   - |
     if [[ "$VULKAN_BUILD_TARGET" == "ANDROID" ]]; then
