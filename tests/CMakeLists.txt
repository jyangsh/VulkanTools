--- conflicted
+++ resolved
@@ -61,18 +61,14 @@
     # extra setup for out-of-tree builds
     if (NOT (CMAKE_CURRENT_SOURCE_DIR STREQUAL CMAKE_CURRENT_BINARY_DIR))
         add_custom_target(binary-dir-symlinks ALL
-            COMMAND ln -sf ${CMAKE_CURRENT_SOURCE_DIR}/golden
             COMMAND ln -sf ${CMAKE_CURRENT_SOURCE_DIR}/run_all_tests.sh
-<<<<<<< HEAD
-            COMMAND ln -sf ${CMAKE_CURRENT_SOURCE_DIR}/run_all_tests_with_layers.sh
-            COMMAND ln -sf ${CMAKE_CURRENT_SOURCE_DIR}/layer_test_suite.py
-            COMMAND ln -sf ${CMAKE_CURRENT_SOURCE_DIR}/vktracereplay.sh
-            COMMAND ln -sf ${CMAKE_CURRENT_SOURCE_DIR}/test_wrap_objects.sh
-=======
             COMMAND ln -sf ${CMAKE_CURRENT_SOURCE_DIR}/run_wrap_objects_tests.sh
             COMMAND ln -sf ${CMAKE_CURRENT_SOURCE_DIR}/run_loader_tests.sh
->>>>>>> f4757741
             COMMAND ln -sf ${CMAKE_CURRENT_SOURCE_DIR}/vkvalidatelayerdoc.sh
+            # Files unique to VulkanTools go below this line
+            COMMAND ln -sf ${CMAKE_CURRENT_SOURCE_DIR}/golden
+            COMMAND ln -sf ${CMAKE_CURRENT_SOURCE_DIR}/run_all_tests_with_layers.sh
+            COMMAND ln -sf ${CMAKE_CURRENT_SOURCE_DIR}/vktracereplay.sh
             VERBATIM
             )
     endif()
