--- conflicted
+++ resolved
@@ -63,13 +63,10 @@
         add_custom_target(binary-dir-symlinks ALL
             COMMAND ln -sf ${CMAKE_CURRENT_SOURCE_DIR}/golden
             COMMAND ln -sf ${CMAKE_CURRENT_SOURCE_DIR}/run_all_tests.sh
-<<<<<<< HEAD
             COMMAND ln -sf ${CMAKE_CURRENT_SOURCE_DIR}/run_all_tests_with_layers.sh
             COMMAND ln -sf ${CMAKE_CURRENT_SOURCE_DIR}/layer_test_suite.py
             COMMAND ln -sf ${CMAKE_CURRENT_SOURCE_DIR}/vktracereplay.sh
-=======
             COMMAND ln -sf ${CMAKE_CURRENT_SOURCE_DIR}/test_wrap_objects.sh
->>>>>>> 454a7749
             COMMAND ln -sf ${CMAKE_CURRENT_SOURCE_DIR}/vkvalidatelayerdoc.sh
             VERBATIM
             )
