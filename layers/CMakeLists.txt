cmake_minimum_required (VERSION 2.8.11)

if(CMAKE_SYSTEM_NAME STREQUAL "Windows")
    add_definitions(-DVK_USE_PLATFORM_WIN32_KHR -DWIN32_LEAN_AND_MEAN)
    set(DisplayServer Win32)
elseif(CMAKE_SYSTEM_NAME STREQUAL "Android")
    add_definitions(-DVK_USE_PLATFORM_ANDROID_KHR)
elseif(CMAKE_SYSTEM_NAME STREQUAL "Linux")
    if (BUILD_WSI_XCB_SUPPORT)
        add_definitions(-DVK_USE_PLATFORM_XCB_KHR)
    endif()

    if (BUILD_WSI_XLIB_SUPPORT)
       add_definitions(-DVK_USE_PLATFORM_XLIB_KHR)
    endif()

    if (BUILD_WSI_WAYLAND_SUPPORT)
       add_definitions(-DVK_USE_PLATFORM_WAYLAND_KHR)
    endif()

    if (BUILD_WSI_MIR_SUPPORT)
        add_definitions(-DVK_USE_PLATFORM_MIR_KHR)
        include_directories(${MIR_INCLUDE_DIR})
    endif()
else()
    message(FATAL_ERROR "Unsupported Platform!")
endif()

macro(run_vk_xml_generate dependency output)
    add_custom_command(OUTPUT ${output}
        COMMAND ${PYTHON_CMD} ${SCRIPTS_DIR}/lvl_genvk.py -registry ${SCRIPTS_DIR}/vk.xml ${output}
        DEPENDS ${SCRIPTS_DIR}/vk.xml ${SCRIPTS_DIR}/generator.py ${SCRIPTS_DIR}/${dependency} ${SCRIPTS_DIR}/lvl_genvk.py ${SCRIPTS_DIR}/reg.py
    )
endmacro()

set(LAYER_JSON_FILES
    VkLayer_core_validation
    VkLayer_image
    VkLayer_object_tracker
    VkLayer_unique_objects
    VkLayer_parameter_validation
    VkLayer_swapchain
    VkLayer_threading
    )

if (WIN32)
    if (NOT (CMAKE_CURRENT_SOURCE_DIR STREQUAL CMAKE_CURRENT_BINARY_DIR))
        if (CMAKE_GENERATOR MATCHES "^Visual Studio.*")
            foreach (config_file ${LAYER_JSON_FILES})
                FILE(TO_NATIVE_PATH ${CMAKE_CURRENT_SOURCE_DIR}/windows/${config_file}.json src_json)
                FILE(TO_NATIVE_PATH ${CMAKE_CURRENT_BINARY_DIR}/$<CONFIGURATION>/${config_file}.json dst_json)
                add_custom_target(${config_file}-json ALL
                    COMMAND copy ${src_json} ${dst_json}
                    VERBATIM
                    )
                add_dependencies(${config_file}-json ${config_file})
            endforeach(config_file)
        else()
            foreach (config_file ${LAYER_JSON_FILES})
                FILE(TO_NATIVE_PATH ${CMAKE_CURRENT_SOURCE_DIR}/windows/${config_file}.json src_json)
                FILE(TO_NATIVE_PATH ${CMAKE_CURRENT_BINARY_DIR}/${config_file}.json dst_json)
                add_custom_target(${config_file}-json ALL
                    COMMAND copy ${src_json} ${dst_json}
                    VERBATIM
                    )
                add_dependencies(${config_file}-json ${config_file})
            endforeach(config_file)
        endif()
    endif()
else()
    # extra setup for out-of-tree builds
    if (NOT (CMAKE_CURRENT_SOURCE_DIR STREQUAL CMAKE_CURRENT_BINARY_DIR))
        foreach (config_file ${LAYER_JSON_FILES})
            add_custom_target(${config_file}-json ALL
                COMMAND ln -sf ${CMAKE_CURRENT_SOURCE_DIR}/linux/${config_file}.json
                VERBATIM
                )
                add_dependencies(${config_file}-json ${config_file})
        endforeach(config_file)
    endif()
endif()

# Add targets for JSON file install on Linux.
# Need to remove the "./" from the library path before installing to /etc.
if(UNIX)
    foreach (config_file ${LAYER_JSON_FILES})
        add_custom_target(${config_file}-staging-json ALL
            COMMAND mkdir -p ${CMAKE_CURRENT_BINARY_DIR}/staging-json
            COMMAND cp ${CMAKE_CURRENT_SOURCE_DIR}/linux/${config_file}.json ${CMAKE_CURRENT_BINARY_DIR}/staging-json
            COMMAND sed -i -e "/\"library_path\":/s$./libVkLayer$libVkLayer$" ${CMAKE_CURRENT_BINARY_DIR}/staging-json/${config_file}.json
            VERBATIM
            DEPENDS ${CMAKE_CURRENT_SOURCE_DIR}/linux/${config_file}.json
            )
        install(FILES ${CMAKE_CURRENT_BINARY_DIR}/staging-json/${config_file}.json DESTINATION ${CMAKE_INSTALL_SYSCONFDIR}/vulkan/explicit_layer.d)
    endforeach(config_file)
endif()

if (WIN32)
    macro(add_vk_layer target)
    FILE(TO_NATIVE_PATH ${CMAKE_CURRENT_SOURCE_DIR}/VkLayer_${target}.def DEF_FILE)
    add_custom_target(copy-${target}-def-file ALL
        COMMAND ${CMAKE_COMMAND} -E copy_if_different ${DEF_FILE} VkLayer_${target}.def
        VERBATIM
    )
    add_library(VkLayer_${target} SHARED ${ARGN} VkLayer_${target}.def)
    target_link_Libraries(VkLayer_${target} VkLayer_utils)
<<<<<<< HEAD
    add_dependencies(VkLayer_${target} generate_dispatch_table_helper generate_vk_layer_helpers generate_vk_helper_files VkLayer_utils)
=======
    add_dependencies(VkLayer_${target} generate_dispatch_table_helper generate_vk_helper_files VkLayer_utils)
>>>>>>> 722e1117
    endmacro()
else()
    macro(add_vk_layer target)
    add_library(VkLayer_${target} SHARED ${ARGN})
    target_link_Libraries(VkLayer_${target} VkLayer_utils)
<<<<<<< HEAD
    add_dependencies(VkLayer_${target} generate_dispatch_table_helper generate_vk_layer_helpers generate_vk_helper_files VkLayer_utils)
=======
    add_dependencies(VkLayer_${target} generate_dispatch_table_helper generate_vk_helper_files VkLayer_utils)
>>>>>>> 722e1117
    set_target_properties(VkLayer_${target} PROPERTIES LINK_FLAGS "-Wl,-Bsymbolic,--exclude-libs,ALL")
    install(TARGETS VkLayer_${target} DESTINATION ${CMAKE_INSTALL_LIBDIR})
    endmacro()
endif()

include_directories(
    ${CMAKE_CURRENT_SOURCE_DIR}
    ${CMAKE_CURRENT_SOURCE_DIR}/../loader
    ${CMAKE_CURRENT_SOURCE_DIR}/../include/vulkan
    ${CMAKE_CURRENT_BINARY_DIR}
)

if (WIN32)
    set (CMAKE_CXX_FLAGS_RELEASE "${CMAKE_CXX_FLAGS_RELEASE} -D_CRT_SECURE_NO_WARNINGS")
    set (CMAKE_C_FLAGS_RELEASE   "${CMAKE_C_FLAGS_RELEASE} -D_CRT_SECURE_NO_WARNINGS")
    set (CMAKE_CXX_FLAGS_DEBUG   "${CMAKE_CXX_FLAGS_DEBUG} -D_CRT_SECURE_NO_WARNINGS /bigobj")
    set (CMAKE_C_FLAGS_DEBUG     "${CMAKE_C_FLAGS_DEBUG} -D_CRT_SECURE_NO_WARNINGS /bigobj")
else()
    set (CMAKE_CXX_FLAGS "${CMAKE_CXX_FLAGS} -Wpointer-arith -Wno-unused-function -Wno-sign-compare")
    set (CMAKE_C_FLAGS "${CMAKE_C_FLAGS} -Wpointer-arith -Wno-unused-function -Wno-sign-compare")
endif()

<<<<<<< HEAD
run_vk_helper(gen_struct_wrappers
    vk_safe_struct.h
    vk_safe_struct.cpp
)

set_source_files_properties(
    vk_safe_struct.h
    vk_safe_struct.cpp
    PROPERTIES GENERATED TRUE)

add_custom_target(generate_vk_helper_files DEPENDS
    vk_enum_string_helper.h
    vk_struct_size_helper.h
    vk_struct_size_helper.c
=======
add_custom_target(generate_vk_helper_files DEPENDS
    vk_enum_string_helper.h
    vk_struct_size_helper.h
    vk_struct_size_helper.c
    vk_safe_struct.h
    vk_safe_struct.cpp
>>>>>>> 722e1117
)

add_custom_target(generate_dispatch_table_helper DEPENDS
    vk_dispatch_table_helper.h
)

<<<<<<< HEAD
add_custom_target(generate_vk_layer_helpers DEPENDS
    vk_safe_struct.h
    vk_safe_struct.cpp
)

=======
run_vk_xml_generate(helper_file_generator.py vk_safe_struct.h)
run_vk_xml_generate(helper_file_generator.py vk_safe_struct.cpp)
>>>>>>> 722e1117
run_vk_xml_generate(helper_file_generator.py vk_struct_size_helper.h)
run_vk_xml_generate(helper_file_generator.py vk_struct_size_helper.c)
run_vk_xml_generate(helper_file_generator.py vk_enum_string_helper.h)
run_vk_xml_generate(threading_generator.py thread_check.h)
run_vk_xml_generate(parameter_validation_generator.py parameter_validation.h)
run_vk_xml_generate(unique_objects_generator.py unique_objects_wrappers.h)
run_vk_xml_generate(dispatch_table_generator.py vk_dispatch_table_helper.h)

# Layer Utils Library
# For Windows, we use a static lib because the Windows loader has a fairly restrictive loader search
# path that can't be easily modified to point it to the same directory that contains the layers.
if (WIN32)
    add_library(VkLayer_utils STATIC vk_layer_config.cpp vk_layer_extension_utils.cpp vk_layer_utils.cpp)
else()
    add_library(VkLayer_utils SHARED vk_layer_config.cpp vk_layer_extension_utils.cpp vk_layer_utils.cpp)
    install(TARGETS VkLayer_utils DESTINATION ${CMAKE_INSTALL_LIBDIR})
endif()

add_vk_layer(core_validation core_validation.cpp vk_layer_table.cpp descriptor_sets.cpp)
add_vk_layer(object_tracker object_tracker.cpp vk_layer_table.cpp)
add_vk_layer(image image.cpp vk_layer_table.cpp)
add_vk_layer(swapchain swapchain.cpp vk_layer_table.cpp)
# generated
add_vk_layer(threading threading.cpp thread_check.h vk_layer_table.cpp)
add_vk_layer(unique_objects unique_objects.cpp unique_objects_wrappers.h vk_layer_table.cpp)
add_vk_layer(parameter_validation parameter_validation.cpp parameter_validation.h vk_layer_table.cpp)

# Core validation has additional dependencies
target_include_directories(VkLayer_core_validation PRIVATE ${GLSLANG_SPIRV_INCLUDE_DIR})
target_include_directories(VkLayer_core_validation PRIVATE ${SPIRV_TOOLS_INCLUDE_DIR})
target_link_libraries(VkLayer_core_validation ${SPIRV_TOOLS_LIBRARIES})<|MERGE_RESOLUTION|>--- conflicted
+++ resolved
@@ -104,21 +104,13 @@
     )
     add_library(VkLayer_${target} SHARED ${ARGN} VkLayer_${target}.def)
     target_link_Libraries(VkLayer_${target} VkLayer_utils)
-<<<<<<< HEAD
-    add_dependencies(VkLayer_${target} generate_dispatch_table_helper generate_vk_layer_helpers generate_vk_helper_files VkLayer_utils)
-=======
     add_dependencies(VkLayer_${target} generate_dispatch_table_helper generate_vk_helper_files VkLayer_utils)
->>>>>>> 722e1117
     endmacro()
 else()
     macro(add_vk_layer target)
     add_library(VkLayer_${target} SHARED ${ARGN})
     target_link_Libraries(VkLayer_${target} VkLayer_utils)
-<<<<<<< HEAD
-    add_dependencies(VkLayer_${target} generate_dispatch_table_helper generate_vk_layer_helpers generate_vk_helper_files VkLayer_utils)
-=======
     add_dependencies(VkLayer_${target} generate_dispatch_table_helper generate_vk_helper_files VkLayer_utils)
->>>>>>> 722e1117
     set_target_properties(VkLayer_${target} PROPERTIES LINK_FLAGS "-Wl,-Bsymbolic,--exclude-libs,ALL")
     install(TARGETS VkLayer_${target} DESTINATION ${CMAKE_INSTALL_LIBDIR})
     endmacro()
@@ -141,45 +133,20 @@
     set (CMAKE_C_FLAGS "${CMAKE_C_FLAGS} -Wpointer-arith -Wno-unused-function -Wno-sign-compare")
 endif()
 
-<<<<<<< HEAD
-run_vk_helper(gen_struct_wrappers
-    vk_safe_struct.h
-    vk_safe_struct.cpp
-)
-
-set_source_files_properties(
-    vk_safe_struct.h
-    vk_safe_struct.cpp
-    PROPERTIES GENERATED TRUE)
-
-add_custom_target(generate_vk_helper_files DEPENDS
-    vk_enum_string_helper.h
-    vk_struct_size_helper.h
-    vk_struct_size_helper.c
-=======
 add_custom_target(generate_vk_helper_files DEPENDS
     vk_enum_string_helper.h
     vk_struct_size_helper.h
     vk_struct_size_helper.c
     vk_safe_struct.h
     vk_safe_struct.cpp
->>>>>>> 722e1117
 )
 
 add_custom_target(generate_dispatch_table_helper DEPENDS
     vk_dispatch_table_helper.h
 )
 
-<<<<<<< HEAD
-add_custom_target(generate_vk_layer_helpers DEPENDS
-    vk_safe_struct.h
-    vk_safe_struct.cpp
-)
-
-=======
 run_vk_xml_generate(helper_file_generator.py vk_safe_struct.h)
 run_vk_xml_generate(helper_file_generator.py vk_safe_struct.cpp)
->>>>>>> 722e1117
 run_vk_xml_generate(helper_file_generator.py vk_struct_size_helper.h)
 run_vk_xml_generate(helper_file_generator.py vk_struct_size_helper.c)
 run_vk_xml_generate(helper_file_generator.py vk_enum_string_helper.h)
