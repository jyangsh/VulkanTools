cmake_minimum_required (VERSION 2.8.11)

if(CMAKE_SYSTEM_NAME STREQUAL "Linux")
<<<<<<< HEAD
   if (BUILD_WSI_XCB_SUPPORT)
       set(ENV{VULKAN_WSI} "Xcb")
   elseif (BUILD_WSI_XLIB_SUPPORT)
       set(ENV{VULKAN_WSI} "Xlib")
   elseif (BUILD_WSI_WAYLAND_SUPPORT)
       set(ENV{VULKAN_WSI} "Wayland")
   else()
       # Mir WSI Case
       set(ENV{VULKAN_WSI} "Mir")
   endif()
=======
	if (BUILD_WSI_XCB_SUPPORT)
		set(ENV{VULKAN_WSI} "Xcb")
	elseif (BUILD_WSI_XLIB_SUPPORT)
		set(ENV{VULKAN_WSI} "Xlib")
	elseif (BUILD_WSI_WAYLAND_SUPPORT)
		set(ENV{VULKAN_WSI} "Wayland")
	elseif (BUILD_WSI_MIR_SUPPORT)
		set(ENV{VULKAN_WSI} "Mir")
    else()
        message(FATAL_ERROR "Undefined DisplayServer Type")
	endif()
>>>>>>> 64d050d9
endif()

macro(run_vk_helper subcmd)
	add_custom_command(OUTPUT ${ARGN}
		COMMAND ${PYTHON_CMD} ${PROJECT_SOURCE_DIR}/vk_helper.py --${subcmd} ${PROJECT_SOURCE_DIR}/include/vulkan/vulkan.h --abs_out_dir ${CMAKE_CURRENT_BINARY_DIR}
		DEPENDS ${PROJECT_SOURCE_DIR}/vk_helper.py ${PROJECT_SOURCE_DIR}/include/vulkan/vulkan.h
	)
endmacro()

macro(run_vk_layer_generate subcmd output)
	add_custom_command(OUTPUT ${output}
		COMMAND ${PYTHON_CMD} ${PROJECT_SOURCE_DIR}/vk-layer-generate.py ${DisplayServer} ${subcmd} ${PROJECT_SOURCE_DIR}/include/vulkan/vulkan.h > ${output}
		DEPENDS ${PROJECT_SOURCE_DIR}/vk-layer-generate.py ${PROJECT_SOURCE_DIR}/include/vulkan/vulkan.h ${PROJECT_SOURCE_DIR}/vulkan.py
	)
endmacro()

macro(run_vk_layer_xml_generate subcmd output)
	add_custom_command(OUTPUT ${output}
		COMMAND ${PYTHON_CMD} ${PROJECT_SOURCE_DIR}/genvk.py -registry ${PROJECT_SOURCE_DIR}/vk.xml ${output}
		DEPENDS ${PROJECT_SOURCE_DIR}/vk.xml ${PROJECT_SOURCE_DIR}/generator.py ${PROJECT_SOURCE_DIR}/genvk.py ${PROJECT_SOURCE_DIR}/reg.py
	)
endmacro()

## VulkanTools has its own layer generator script
macro(run_vk_vtlayer_generate subcmd output)
	add_custom_command(OUTPUT ${output}
		COMMAND ${PYTHON_CMD} ${PROJECT_SOURCE_DIR}/vk-vtlayer-generate.py ${DisplayServer} ${subcmd} ${PROJECT_SOURCE_DIR}/include/vulkan/vulkan.h > ${output}
		DEPENDS ${PROJECT_SOURCE_DIR}/vk-vtlayer-generate.py ${PROJECT_SOURCE_DIR}/include/vulkan/vulkan.h ${PROJECT_SOURCE_DIR}/vulkan.py
	)
endmacro()

set(LAYER_JSON_FILES
    VkLayer_api_dump
    VkLayer_basic
    VkLayer_draw_state
    VkLayer_generic
    VkLayer_image
    VkLayer_mem_tracker
    VkLayer_multi
    VkLayer_object_tracker
    VkLayer_unique_objects
    VkLayer_param_checker
    VkLayer_screenshot
    VkLayer_swapchain
    VkLayer_threading
    VkLayer_device_limits
    )

set(VK_LAYER_RPATH /usr/lib/x86_64-linux-gnu/vulkan/layer:/usr/lib/i386-linux-gnu/vulkan/layer)
set(CMAKE_INSTALL_RPATH ${VK_LAYER_RPATH})

if (NOT WIN32)
    # extra setup for out-of-tree builds
    if (NOT (CMAKE_CURRENT_SOURCE_DIR STREQUAL CMAKE_CURRENT_BINARY_DIR))
        foreach (config_file ${LAYER_JSON_FILES})
            add_custom_target(${config_file}-json ALL
                COMMAND ln -sf ${CMAKE_CURRENT_SOURCE_DIR}/linux/${config_file}.json
                VERBATIM
                )
        endforeach(config_file)
    endif()
else()
    if (NOT (CMAKE_CURRENT_SOURCE_DIR STREQUAL CMAKE_CURRENT_BINARY_DIR))
        foreach (config_file ${LAYER_JSON_FILES})
            FILE(TO_NATIVE_PATH ${CMAKE_CURRENT_SOURCE_DIR}/windows/${config_file}.json src_json)
            FILE(TO_NATIVE_PATH ${CMAKE_CURRENT_BINARY_DIR}/$<CONFIGURATION>/${config_file}.json dst_json)
            add_custom_target(${config_file}-json ALL
                COMMAND copy ${src_json} ${dst_json}
                VERBATIM
                )
        endforeach(config_file)
    endif()
endif()

if (WIN32)
    macro(add_vk_layer target)
	add_custom_command(OUTPUT VkLayer_${target}.def
		COMMAND ${PYTHON_CMD} ${PROJECT_SOURCE_DIR}/vk-generate.py ${DisplayServer} win-def-file VkLayer_${target} layer > VkLayer_${target}.def
		DEPENDS ${PROJECT_SOURCE_DIR}/vk-generate.py ${PROJECT_SOURCE_DIR}/vk.py
	)
	add_library(VkLayer_${target} SHARED ${ARGN} VkLayer_${target}.def)
    target_link_Libraries(VkLayer_${target} layer_utils)
	add_dependencies(VkLayer_${target} layer_utils_static)
	add_dependencies(VkLayer_${target} generate_vk_layer_helpers)
	set_target_properties(VkLayer_${target} PROPERTIES LINK_FLAGS "/DEF:${CMAKE_CURRENT_BINARY_DIR}/VkLayer_${target}.def")
    endmacro()
else()
    macro(add_vk_layer target)
	add_library(VkLayer_${target} SHARED ${ARGN})
    target_link_Libraries(VkLayer_${target} layer_utils)
	add_dependencies(VkLayer_${target} generate_vk_layer_helpers)
	set_target_properties(VkLayer_${target} PROPERTIES LINK_FLAGS "-Wl,-Bsymbolic")
	install(TARGETS VkLayer_${target} DESTINATION ${PROJECT_BINARY_DIR}/install_staging)
    endmacro()
endif()

include_directories(
	${CMAKE_CURRENT_SOURCE_DIR}
	${CMAKE_CURRENT_SOURCE_DIR}/../loader
	${CMAKE_CURRENT_SOURCE_DIR}/../include/vulkan
	${CMAKE_CURRENT_BINARY_DIR}
	${PROJECT_SOURCE_DIR}/../glslang/SPIRV
)

if (WIN32)
    set (CMAKE_CXX_FLAGS_RELEASE "${CMAKE_CXX_FLAGS_RELEASE} -D_CRT_SECURE_NO_WARNINGS")
    set (CMAKE_C_FLAGS_RELEASE   "${CMAKE_C_FLAGS_RELEASE} -D_CRT_SECURE_NO_WARNINGS")

    # For VS 2015, which uses compiler version 1900, draw_state.cpp fails with too many objects
    # without either optimizations enabled, or setting the /bigobj compilation option.  Since
    # optimizations are enabled in a release build, this only affects the debug build.  For now,
    # enable /bigobj mode for all debug layer files. An alternative for the future is to split
    # draw_state.cpp into multiple files, which will also alleviate the compilation error.
    if (MSVC AND NOT (MSVC_VERSION LESS 1900))
        set (CMAKE_CXX_FLAGS_DEBUG   "${CMAKE_CXX_FLAGS_DEBUG} -D_CRT_SECURE_NO_WARNINGS /bigobj")
        set (CMAKE_C_FLAGS_DEBUG     "${CMAKE_C_FLAGS_DEBUG} -D_CRT_SECURE_NO_WARNINGS /bigobj")
    else()
        set (CMAKE_CXX_FLAGS_DEBUG   "${CMAKE_CXX_FLAGS_DEBUG} -D_CRT_SECURE_NO_WARNINGS")
        set (CMAKE_C_FLAGS_DEBUG     "${CMAKE_C_FLAGS_DEBUG} -D_CRT_SECURE_NO_WARNINGS")
    endif()
endif()
if (NOT WIN32)
    set (CMAKE_CXX_FLAGS "-std=c++11")
    set (CMAKE_CXX_FLAGS "${CMAKE_CXX_FLAGS} -Wpointer-arith")
    set (CMAKE_C_FLAGS "${CMAKE_C_FLAGS} -Wpointer-arith")
endif()

add_custom_command(OUTPUT vk_dispatch_table_helper.h
	COMMAND ${PYTHON_CMD} ${PROJECT_SOURCE_DIR}/vk-generate.py ${DisplayServer} dispatch-table-ops layer > vk_dispatch_table_helper.h
	DEPENDS ${PROJECT_SOURCE_DIR}/vk-generate.py ${PROJECT_SOURCE_DIR}/vulkan.py)

run_vk_helper(gen_enum_string_helper vk_enum_string_helper.h)
run_vk_helper(gen_struct_wrappers
	vk_struct_string_helper.h
    vk_struct_string_helper_cpp.h
	vk_struct_string_helper_no_addr.h
	vk_struct_string_helper_no_addr_cpp.h
    vk_struct_size_helper.h
    vk_struct_size_helper.c
	vk_struct_wrappers.h
	vk_struct_wrappers.cpp
    vk_safe_struct.h
    vk_safe_struct.cpp
)

add_custom_target(generate_vk_layer_helpers DEPENDS
	vk_dispatch_table_helper.h
	vk_enum_string_helper.h
	vk_struct_string_helper.h
	vk_struct_string_helper_no_addr.h
    vk_struct_string_helper_cpp.h
	vk_struct_string_helper_no_addr_cpp.h
    vk_struct_size_helper.h
    vk_struct_size_helper.c
	vk_struct_wrappers.h
	vk_struct_wrappers.cpp
    vk_safe_struct.h
    vk_safe_struct.cpp
)

#VulkanTools layers
run_vk_vtlayer_generate(generic generic_layer.cpp)
run_vk_vtlayer_generate(api_dump api_dump.cpp)


run_vk_layer_generate(object_tracker object_tracker.cpp)
run_vk_layer_xml_generate(Threading thread_check.h)
run_vk_layer_generate(unique_objects unique_objects.cpp)
run_vk_layer_xml_generate(ParamChecker param_check.h)

add_library(layer_utils SHARED vk_layer_config.cpp vk_layer_extension_utils.cpp vk_layer_utils.cpp)
if (WIN32)
    add_library(layer_utils_static STATIC vk_layer_config.cpp vk_layer_extension_utils.cpp vk_layer_utils.cpp)
    set_target_properties(layer_utils_static PROPERTIES OUTPUT_NAME layer_utils)
    target_link_libraries(layer_utils)
else()
    install(TARGETS layer_utils DESTINATION ${PROJECT_BINARY_DIR}/install_staging)
endif()

#VulkanTools layers
add_vk_layer(basic basic.cpp vk_layer_table.cpp)
add_vk_layer(multi multi.cpp vk_layer_table.cpp)
# generated
add_vk_layer(generic generic_layer.cpp vk_layer_table.cpp)
add_vk_layer(api_dump api_dump.cpp vk_layer_table.cpp)


add_vk_layer(draw_state draw_state.cpp vk_layer_debug_marker_table.cpp vk_layer_table.cpp)
add_vk_layer(device_limits device_limits.cpp vk_layer_debug_marker_table.cpp vk_layer_table.cpp vk_layer_utils.cpp)
add_vk_layer(mem_tracker mem_tracker.cpp vk_layer_table.cpp)
add_vk_layer(image image.cpp vk_layer_table.cpp)
add_vk_layer(screenshot screenshot.cpp vk_layer_table.cpp)
add_vk_layer(swapchain swapchain.cpp vk_layer_table.cpp)
# generated
add_vk_layer(object_tracker object_tracker.cpp vk_layer_table.cpp)
add_vk_layer(threading threading.cpp thread_check.h vk_layer_table.cpp)
add_vk_layer(unique_objects unique_objects.cpp vk_layer_table.cpp vk_safe_struct.cpp)
add_vk_layer(param_checker param_checker.cpp param_check.h vk_layer_debug_marker_table.cpp vk_layer_table.cpp)<|MERGE_RESOLUTION|>--- conflicted
+++ resolved
@@ -1,18 +1,6 @@
 cmake_minimum_required (VERSION 2.8.11)
 
 if(CMAKE_SYSTEM_NAME STREQUAL "Linux")
-<<<<<<< HEAD
-   if (BUILD_WSI_XCB_SUPPORT)
-       set(ENV{VULKAN_WSI} "Xcb")
-   elseif (BUILD_WSI_XLIB_SUPPORT)
-       set(ENV{VULKAN_WSI} "Xlib")
-   elseif (BUILD_WSI_WAYLAND_SUPPORT)
-       set(ENV{VULKAN_WSI} "Wayland")
-   else()
-       # Mir WSI Case
-       set(ENV{VULKAN_WSI} "Mir")
-   endif()
-=======
 	if (BUILD_WSI_XCB_SUPPORT)
 		set(ENV{VULKAN_WSI} "Xcb")
 	elseif (BUILD_WSI_XLIB_SUPPORT)
@@ -24,7 +12,6 @@
     else()
         message(FATAL_ERROR "Undefined DisplayServer Type")
 	endif()
->>>>>>> 64d050d9
 endif()
 
 macro(run_vk_helper subcmd)
