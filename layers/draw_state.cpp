--- conflicted
+++ resolved
@@ -1339,7 +1339,6 @@
         return false;
 
     auto const layout_node = my_data->descriptorSetLayoutMap[(*pipelineLayout)[slot.first]];
-<<<<<<< HEAD
 
     auto bindingIt = layout_node->bindingToIndexMap.find(slot.second);
     if (bindingIt == layout_node->bindingToIndexMap.end())
@@ -1348,16 +1347,6 @@
     type = layout_node->descriptorTypes[bindingIt->second];
     stage_flags = layout_node->stageFlags[bindingIt->second];
 
-=======
-
-    auto bindingIt = layout_node->bindingToIndexMap.find(slot.second);
-    if (bindingIt == layout_node->bindingToIndexMap.end())
-        return false;
-
-    type = layout_node->descriptorTypes[bindingIt->second];
-    stage_flags = layout_node->stageFlags[bindingIt->second];
-
->>>>>>> fc53d906
     return true;
 }
 
